
import os, sys, time, requests, zipfile, StringIO, re
import h2o_args
# from h2o_cmd import runInspect, infoFromSummary
import h2o_cmd, h2o_util, h2o_browse as h2b, h2o_sandbox

from h2o_objects import H2O
from h2o_test import verboseprint, dump_json, check_sandbox_for_errors, get_sandbox_name, log

import urllib

# print "h2o_methods"

# this is done before import h2o_ray, which imports h2o_methods!
# ignoreNone is used if new = None shouldn't overwrite. Normally it does!
def check_params_update_kwargs(params_dict, kw, function, print_params, ignoreNone=False):
    # only update params_dict..don't add
    # throw away anything else as it should come from the model (propagating what RF used)
    for k,v in kw.iteritems():
        if k in params_dict:
            if v or not ignoreNone:
                # what if a type conversion happens here? (checkHeader = -1 overwriting an existing value?)
                params_dict[k] = v
        else:
            raise Exception("illegal parameter '%s' with value '%s' in %s" % (k, v, function))

    if print_params:
        print "\n%s parameters:" % function, params_dict
        sys.stdout.flush()


def get_cloud(self, noExtraErrorCheck=False, timeoutSecs=10):
    # hardwire it to allow a 60 second timeout
    a = self.do_json_request('Cloud.json', noExtraErrorCheck=noExtraErrorCheck, timeout=timeoutSecs)
    # verboseprint(a)

    version    = a['version']
# local builds have (unknown)    if not version.startswith('0'):
# local builds have (unknown)        raise Exception("h2o version at node[0] doesn't look like h2o-dev version. (start with 0) %s" % version)

    consensus = a['consensus']
    locked = a['locked']
    cloud_size = a['cloud_size']
    cloud_name = a['cloud_name']
    node_id = self.node_id
    verboseprint('%s%s %s%s %s%s %s%s %s%s' % (
        "\tnode_id: ", node_id,
        "\tcloud_size: ", cloud_size,
        "\tconsensus: ", consensus,
        "\tlocked: ", locked,
        "\tversion: ", version,
    ))
    return a

def h2o_log_msg(self, message=None, timeoutSecs=15):
    if not message:
        message = "\n"
        message += "\n#***********************"
        message += "\npython_test_name: " + h2o_args.python_test_name
        message += "\n#***********************"
    params = {'message': message}
    self.do_json_request('2/LogAndEcho.json', params=params, timeout=timeoutSecs)

def get_timeline(self):
    return self.do_json_request('Timeline.json')

# Shutdown url is like a reset button. Doesn't send a response before it kills stuff
# safer if random things are wedged, rather than requiring response
# so request library might retry and get exception. allow that.
def shutdown_all(self):
    print "Not doing Shutdown for now. Just process kill"
    return True

    try:
        self.do_json_request('Shutdown.json', noExtraErrorCheck=True)
    except:
        print "Got exception on Shutdown.json. Ignoring"
        pass
    # don't want delayes between sending these to each node
    # if you care, wait after you send them to each node
    # Seems like it's not so good to just send to one node
    # time.sleep(1) # a little delay needed?
    return True


#*******************************************************************************
def unlock (self, *args, **kwargs):
    a = self.do_json_request('2/UnlockKeys.json', params=None, timeout=timeoutSecs)
    return a
    # print "WARNING: faking unlock keys"
    # pass

def remove_all_keys(self, timeoutSecs=120):
    return self.do_json_request('RemoveAll.json', timeout=timeoutSecs)

# ignore errors on remove..key might already be gone due to h2o removing it now after parse
def remove_key(self, key, timeoutSecs=120):
    a = self.do_json_request('Remove.json',
        params={"key": key}, ignoreH2oError=True, timeout=timeoutSecs)
    self.unlock()
    return a

def jobs_admin(self, timeoutSecs=120, **kwargs):
    params_dict = {
        # 'expression': None,
    }
    params_dict.update(kwargs)
    verboseprint("\njobs_admin:", params_dict)
    a = self.do_json_request('Jobs.json', timeout=timeoutSecs, params=params_dict)
    verboseprint("\njobs_admin result:", dump_json(a))
    # print "WARNING: faking jobs admin"
    # a = { 'jobs': {} }
    return a
#******************************************************************************************8
def log_view(self, timeoutSecs=10, **kwargs):
    a = self.do_json_request('LogView.json', timeout=timeoutSecs)
    verboseprint("\nlog_view result:", dump_json(a))
    return a

def csv_download(self, src_key, csvPathname, timeoutSecs=60, **kwargs):
    params = {'src_key': src_key}
    paramsStr = '?' + '&'.join(['%s=%s' % (k, v) for (k, v) in params.items()])
    url = self.url('2/DownloadDataset.json')
    log('Start ' + url + paramsStr, comment=csvPathname)

    # do it (absorb in 1024 byte chunks)
    r = requests.get(url, params=params, timeout=timeoutSecs)
    print "csv_download r.headers:", r.headers
    if r.status_code == 200:
        f = open(csvPathname, 'wb')
        for chunk in r.iter_content(1024):
            f.write(chunk)
    print csvPathname, "size:", h2o_util.file_size_formatted(csvPathname)

def log_download(self, logDir=None, timeoutSecs=30, **kwargs):
    if logDir == None:
        logDir = get_sandbox_name()

    url = self.url('LogDownload.json')
    log('Start ' + url);
    print "\nDownloading h2o log(s) using:", url
    r = requests.get(url, timeout=timeoutSecs, **kwargs)
    if not r or not r.ok:
        raise Exception("Maybe bad url? no r in log_download %s in %s:" % inspect.stack()[1][3])

    z = zipfile.ZipFile(StringIO.StringIO(r.content))
    print "z.namelist:", z.namelist()
    print "z.printdir:", z.printdir()

    nameList = z.namelist()
    # the first is the h2ologs dir name.
    h2oLogDir = logDir + "/" + nameList.pop(0)
    print "h2oLogDir:", h2oLogDir
    print "logDir:", logDir

    # it's a zip of zipped files
    # first unzip it
    z = zipfile.ZipFile(StringIO.StringIO(r.content))
    z.extractall(logDir)
    # unzipped file should be in LOG_DIR now
    # now unzip the files in that directory
    for zname in nameList:
        resultList = h2o_util.flat_unzip(logDir + "/" + zname, logDir)

    print "\nlogDir:", logDir
    for logfile in resultList:
        numLines = sum(1 for line in open(logfile))
        print logfile, "Lines:", numLines
    print
    return resultList

#******************************************************************************************8
def inspect(self, key, offset=None, view=None, max_column_display=1000, ignoreH2oError=False,
            timeoutSecs=30):
    params = {
<<<<<<< HEAD
        "src_key": key,
=======
        # "src_key": key,
        "key": key,
>>>>>>> 7a973d33
        "offset": offset,
        # view doesn't exist for 2. let it be passed here from old tests but not used
    }
    a = self.do_json_request('Inspect.json',
        params=params,
        ignoreH2oError=ignoreH2oError,
        timeout=timeoutSecs
    )
    return a

#******************************************************************************************8
def rapids(self, timeoutSecs=120, ignoreH2oError=False, **kwargs):
    # FIX! assume both of these are strings for now, not lists
    if 'ast' in kwargs: 
        assert isinstance(kwargs['ast'], basestring), "only string assumed? %s" % ast
    if 'funs' in kwargs: 
        assert isinstance(kwargs['funs'], basestring), "only string assumed? %s" % funs

    # currently runExec only does one or the other
    params_dict = {
        'ast': None,
        'funs': None,
    }

    check_params_update_kwargs(params_dict, kwargs, 'rapids', True)
    if 1==1:
        result = self.do_json_request('Rapids.json', cmd='post', timeout=timeoutSecs, postData=params_dict)
    else:
        result = self.do_json_request('Rapids.json', timeout=timeoutSecs, params=params_dict)

    verboseprint("rapids result:", dump_json(result))

    # FIX! maybe add something for ignoring conditionally?
    if 'exception' in result and result['exception'] and not ignoreH2oError:
        exception = result['exception']
        raise Exception('rapids with kwargs:\n%s\ngot exception:\n"%s"\n' % (dump_json(kwargs), exception))

    h2o_sandbox.check_sandbox_for_errors()
    return result

#******************************************************************************************8
def quantiles(self, timeoutSecs=300, print_params=True, **kwargs):
    params_dict = {
        'destination_key': None,
        'training_frame': None,
        'validation_frame': None,
        'ignored_columns': None,
        'score_each_iteration': None,
        'probs': None,
    }
    check_params_update_kwargs(params_dict, kwargs, 'quantiles', print_params)
    a = self.do_json_request('Quantiles.json', timeout=timeoutSecs, params=params_dict)
    verboseprint("\nquantiles result:", dump_json(a))
    h2o_sandbox.check_sandbox_for_errors()
    return a

#******************************************************************************************8
# attach methods to H2O object
# this happens before any H2O instances are created
# this file is imported into h2o


# ray has jobs below..is this old?
H2O.jobs_admin = jobs_admin

H2O.get_cloud = get_cloud
H2O.shutdown_all = shutdown_all
H2O.h2o_log_msg = h2o_log_msg

H2O.inspect = inspect
H2O.quantiles = quantiles
H2O.rapids = rapids
H2O.unlock = unlock
H2O.get_timeline = get_timeline

H2O.log_view = log_view
H2O.log_download = log_download
H2O.csv_download = csv_download

H2O.remove_all_keys = remove_all_keys
H2O.remove_key = remove_key
# H2O.shutdown_all = shutdown_all

# attach some methods from ray
import h2o_ray
H2O.jobs = h2o_ray.jobs
H2O.poll_job = h2o_ray.poll_job
H2O.import_files = h2o_ray.import_files
H2O.parse = h2o_ray.parse
H2O.frames = h2o_ray.frames
H2O.columns = h2o_ray.columns
H2O.column = h2o_ray.column
H2O.summary = h2o_ray.summary
H2O.delete_frame = h2o_ray.delete_frame
H2O.delete_frames = h2o_ray.delete_frames
H2O.model_builders = h2o_ray.model_builders
H2O.validate_model_parameters = h2o_ray.validate_model_parameters
H2O.build_model = h2o_ray.build_model
H2O.compute_model_metrics = h2o_ray.compute_model_metrics
H2O.predict = h2o_ray.predict
H2O.model_metrics = h2o_ray.model_metrics
H2O.models = h2o_ray.models
H2O.delete_model = h2o_ray.delete_model
H2O.delete_models = h2o_ray.delete_models
H2O.endpoints = h2o_ray.endpoints
H2O.endpoint_by_number = h2o_ray.endpoint_by_number<|MERGE_RESOLUTION|>--- conflicted
+++ resolved
@@ -173,12 +173,8 @@
 def inspect(self, key, offset=None, view=None, max_column_display=1000, ignoreH2oError=False,
             timeoutSecs=30):
     params = {
-<<<<<<< HEAD
-        "src_key": key,
-=======
         # "src_key": key,
         "key": key,
->>>>>>> 7a973d33
         "offset": offset,
         # view doesn't exist for 2. let it be passed here from old tests but not used
     }
