--- conflicted
+++ resolved
@@ -85,28 +85,23 @@
             # max_active_predictors int False -1 []
 
             parameters = {
-<<<<<<< HEAD
-                'validation_frame': parse_key,
-                # 'ignored_columns': '["STR"]',
-=======
                 'ignored_columns': '["STR"]',
->>>>>>> db321188
                 'response_column': 'FNDX',
                 # FIX! when is this needed? redundant for binomial?
-                # 'balance_classes': False,
-                # 'max_after_balance_size': None,
-                # 'standardize': False,
-                # 'family': 'binomial', 
-                # 'link': None, 
-                # 'tweedie_variance_power': None,
-                # 'tweedie_link_power': None,
-                # 'alpha': '[1e-4]',
-                # 'lambda': '[0.5]',
-                # 'prior1': None,
-                # 'lambda_search': None,
-                # 'nlambdas': None,
-                # 'lambda_min_ratio': None,
-                # 'use_all_factor_levels': False,
+                'balance_classes': False,
+                'max_after_balance_size': None,
+                'standardize': False,
+                'family': 'binomial', 
+                'link': None, 
+                'tweedie_variance_power': None,
+                'tweedie_link_power': None,
+                'alpha': '[1e-4]',
+                'lambda': '[0.5]',
+                'prior1': None,
+                'lambda_search': None,
+                'nlambdas': None,
+                'lambda_min_ratio': None,
+                'use_all_factor_levels': False,
                 # NPE with n_folds 2?
                 # 'n_folds': 1,
             }
