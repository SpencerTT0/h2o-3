--- conflicted
+++ resolved
@@ -6,25 +6,14 @@
 import hex.kmeans.KMeansModel;
 import hex.schemas.KMeansGridSearchV99;
 import hex.schemas.KMeansV3;
-<<<<<<< HEAD
-import water.fvec.Frame;
-=======
->>>>>>> ac26cf2d
 
 /**
  * A specific handler for GBM grid search.
  */
-<<<<<<< HEAD
-public class KMeansGridSearchHandler extends GridSearchHandler<KMeansGrid,
-        KMeansGridSearchV99,
-                                                            KMeansModel.KMeansParameters,
-                                                            KMeansV3.KMeansParametersV3> {
-=======
 public class KMeansGridSearchHandler extends GridSearchHandler<KMeansGridSearchHandler.KmeansGrid,
     KMeansGridSearchV99,
     KMeansModel.KMeansParameters,
     KMeansV3.KMeansParametersV3> {
->>>>>>> ac26cf2d
 
   /* This is kind of trick, since our REST framework was not able to
      recognize overloaded function do train. Hence, we use delegation here.
