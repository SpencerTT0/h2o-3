package hex.svd;

import Jama.Matrix;
import Jama.QRDecomposition;
import Jama.SingularValueDecomposition;
import hex.*;
import hex.gram.Gram;
import hex.gram.Gram.GramTask;
import hex.schemas.ModelBuilderSchema;
import hex.schemas.SVDV99;
import hex.svd.SVDModel.SVDParameters;
import hex.util.LinearAlgebraUtils;
import hex.util.LinearAlgebraUtils.*;
import water.*;
import water.fvec.Chunk;
import water.fvec.Frame;
import water.fvec.NewChunk;
import water.fvec.Vec;
import water.util.ArrayUtils;
import water.util.Log;
import water.util.PrettyPrint;
import water.util.TwoDimTable;

import java.util.Arrays;

/**
 * Singular Value Decomposition
 * <a href = "http://www.cs.yale.edu/homes/el327/datamining2013aFiles/07_singular_value_decomposition.pdf">SVD via Power Method Algorithm</a>
 * <a href = "https://www.cs.cmu.edu/~venkatg/teaching/CStheory-infoage/book-chapter-4.pdf">Proof of Convergence for Power Method</a>
<<<<<<< HEAD
 * <a href = "http://arxiv.org/pdf/0909.4061.pdf">Probabilistic Algorithms for Matrix Approximation</a>
=======
 * <a href = "http://arxiv.org/pdf/0909.4061.pdf">Randomized Algorithms for Matrix Approximation</a>
>>>>>>> 8d8ae590
 * @author anqi_fu
 */
public class SVD extends ModelBuilder<SVDModel,SVDModel.SVDParameters,SVDModel.SVDOutput> {
  // Convergence tolerance
  private final double TOLERANCE = 1e-6;    // Cutoff for estimation error of right singular vector

  // Maximum number of columns when categoricals expanded
  private final int MAX_COLS_EXPANDED = 5000;

  // Number of columns in training set (p)
  private transient int _ncolExp;    // With categoricals expanded into 0/1 indicator cols

  @Override public ModelBuilderSchema schema() {
    return new SVDV99();
  }

  @Override protected Job<SVDModel> trainModelImpl(long work, boolean restartTimer) {
    return start(new SVDDriver(), work, restartTimer);
  }

  @Override
  public long progressUnits() {
    switch(_parms._svd_method) {
      case GramSVD:
        return 2;
      case Power:
        return 1 + _parms._nv;
<<<<<<< HEAD
      case Probabilistic:
=======
      case Randomized:
>>>>>>> 8d8ae590
        return 5 + _parms._max_iterations;
      default: return _parms._nv;
    }
  }


  @Override public ModelCategory[] can_build() {
    return new ModelCategory[]{ ModelCategory.DimReduction };
  }

  @Override public BuilderVisibility builderVisibility() { return BuilderVisibility.Experimental; };

  // Called from an http request
  public SVD(SVDModel.SVDParameters parms) {
    super("SVD", parms);
    init(false);
  }

  @Override
  protected void checkMemoryFootPrint() {
    HeartBeat hb = H2O.SELF._heartbeat;
    double p = _train.degreesOfFreedom();
    long mem_usage = (long)(hb._cpus_allowed * p*p * 8/*doubles*/ * Math.log((double)_train.lastVec().nChunks())/Math.log(2.)); //one gram per core
    long max_mem = hb.get_max_mem();
    if (mem_usage > max_mem) {
      String msg = "Gram matrices (one per thread) won't fit in the driver node's memory ("
              + PrettyPrint.bytes(mem_usage) + " > " + PrettyPrint.bytes(max_mem)
              + ") - try reducing the number of columns and/or the number of categorical factors.";
      error("_train", msg);
      cancel(msg);
    }
  }

  @Override public void init(boolean expensive) {
    super.init(expensive);
    // if (_parms._u_key == null) _parms._u_key = Key.make("SVDUMatrix_" + Key.rand());
    if (_parms._u_name == null || _parms._u_name.length() == 0)
      _parms._u_name = "SVDUMatrix_" + Key.rand();
    if (_parms._max_iterations < 1)
      error("_max_iterations", "max_iterations must be at least 1");

    if(_train == null) return;
    _ncolExp = _train.numColsExp(_parms._use_all_factor_levels, false);
    if (_ncolExp > MAX_COLS_EXPANDED)
      warn("_train", "_train has " + _ncolExp + " columns when categoricals are expanded. Algorithm may be slow.");

    if(_parms._nv < 1 || _parms._nv > _ncolExp)
      error("_nv", "Number of right singular values must be between 1 and " + _ncolExp);

<<<<<<< HEAD
    if (expensive && error_count() == 0) checkMemoryFootPrint();
=======
    if (_parms._svd_method != SVDParameters.Method.Randomized && expensive && error_count() == 0) checkMemoryFootPrint();
>>>>>>> 8d8ae590
  }

  // Compute ivv_sum - vec * vec' for symmetric array ivv_sum
  public static double[][] updateIVVSum(double[][] ivv_sum, double[] vec) {
    double diff;
    for(int i = 0; i < vec.length; i++) {
      for(int j = 0; j < i; j++) {
        diff = ivv_sum[i][j] - vec[i] * vec[j];
        ivv_sum[i][j] = ivv_sum[j][i] = diff;
      }
      ivv_sum[i][i] -= vec[i] * vec[i];
    }
    return ivv_sum;
  }

  class SVDDriver extends H2O.H2OCountedCompleter<SVDDriver> {
    protected SVDDriver() { super(true); } // bump driver priority

    // private double[] powerLoop(Gram gram) { return powerLoop(gram, ArrayUtils.gaussianVector(gram.fullN())); }
    private double[] powerLoop(Gram gram, long seed) { return powerLoop(gram, ArrayUtils.gaussianVector(gram.fullN(), seed)); }
    private double[] powerLoop(Gram gram, double[] vinit) {
      // TODO: What happens if Gram matrix is essentially zero? Numerical inaccuracies in PUBDEV-1161.
      assert vinit.length == gram.fullN();

      // Set initial value v_0 to standard normal distribution
      int iters = 0;
      double err = 2 * TOLERANCE;
      double[] v = vinit.clone();
      double[] vnew = new double[v.length];

      // Update v_i <- (A'Av_{i-1})/||A'Av_{i-1}|| where A'A = Gram matrix of training frame
      while(iters < _parms._max_iterations && err > TOLERANCE) {
        // Compute x_i <- A'Av_{i-1} and ||x_i||
        gram.mul(v, vnew);
        double norm = ArrayUtils.l2norm(vnew);

        double diff; err = 0;
        for (int i = 0; i < v.length; i++) {
          vnew[i] /= norm;        // Compute singular vector v_i = x_i/||x_i||
          diff = v[i] - vnew[i];  // Save error ||v_i - v_{i-1}||
          err += diff * diff;
          v[i] = vnew[i];         // Update v_i for next iteration
        }
        err = Math.sqrt(err);
        iters++;    // TODO: Should output vector of final iterations for each k
      }
      return v;
    }

    private double computeSigmaU(DataInfo dinfo, SVDModel model, int k, double[][] ivv_sum, Vec[] uvecs) {
      double[] ivv_vk = ArrayUtils.multArrVec(ivv_sum, model._output._v[k]);
      CalcSigmaU ctsk = new CalcSigmaU(self(), dinfo, ivv_vk).doAll(1, dinfo._adaptedFrame);
      model._output._d[k] = ctsk._sval;
      assert ctsk._nobs == model._output._nobs : "Processed " + ctsk._nobs + " rows but expected " + model._output._nobs;    // Check same number of skipped rows as Gram
      Frame tmp = ctsk.outputFrame();
      uvecs[k] = tmp.vec(0);   // Save output column of U
      tmp.unlock(self());
      return model._output._d[k];
    }

    // Algorithm 4.4: Randomized subspace iteration from Halk et al (http://arxiv.org/pdf/0909.4061.pdf)
    private Frame randSubIterInPlace(DataInfo dinfo, SVDModel model) {
      DataInfo yinfo = null;
      Frame yqfrm = null;

      try {
        // 1) Initialize Y = AG where G ~ N(0,1) and compute Y = QR factorization
        update(1, "Initializing random subspace of training data Y");
        double[][] gt = ArrayUtils.gaussianArray(_parms._nv, _ncolExp, _parms._seed);
        RandSubInit rtsk = new RandSubInit(self(), dinfo, gt);
        rtsk.doAll(_parms._nv, dinfo._adaptedFrame);
        yqfrm = rtsk.outputFrame(Key.make(), null, null);   // Alternates between Y and Q from Y = QR

        // Make input frame [A,Q] where A = read-only training data, Y = A \tilde{Q}, Q from Y = QR factorization
        // Note: If A is n by p (p = num cols with categoricals expanded), then \tilde{Q} is p by k and Q is n by k
        //       Q frame is used to save both intermediate Y calculation and final orthonormal Q matrix
        Frame aqfrm = new Frame(dinfo._adaptedFrame);
        aqfrm.add(yqfrm);

        // Calculate Cholesky of Y Gram to get R' = L matrix
        update(1, "Computing QR factorization of Y");
        yinfo = new DataInfo(Key.make(), yqfrm, null, true, DataInfo.TransformType.NONE, true, false, false);
        DKV.put(yinfo._key, yinfo);
        LinearAlgebraUtils.computeQInPlace(self(), yinfo);

        model._output._iterations = 0;
        while (model._output._iterations < _parms._max_iterations) {
          if(!isRunning()) break;
          update(1, "Iteration " + String.valueOf(model._output._iterations+1) + " of randomized subspace iteration");

          // 2) Form \tilde{Y}_j = A'Q_{j-1} and compute \tilde{Y}_j = \tilde{Q}_j \tilde{R}_j factorization
          SMulTask stsk = new SMulTask(dinfo, _parms._nv);
          stsk.doAll(aqfrm);

          Matrix ysmall = new Matrix(stsk._atq);
          QRDecomposition ysmall_qr = new QRDecomposition(ysmall);
          double[][] qtilde = ysmall_qr.getQ().getArray();

          // 3) [A,Q_{j-1}] -> [A,Y_j]: Form Y_j = A\tilde{Q}_j and compute Y_j = Q_jR_j factorization
          BMulInPlaceTask tsk = new BMulInPlaceTask(dinfo, ArrayUtils.transpose(qtilde));
          tsk.doAll(aqfrm);
          LinearAlgebraUtils.computeQInPlace(self(), yinfo);
          model._output._iterations++;
          model.update(self());
        }
      } catch( Throwable t ) {
        Job thisJob = DKV.getGet(_key);
        if (thisJob._state == JobState.CANCELLED) {
          Log.info("Job cancelled by user.");
        } else {
          t.printStackTrace();
          failed(t);
          throw t;
        }
      } finally {
        if( yinfo != null ) yinfo.remove();
      }
      return yqfrm;
    }

    // Algorithm 4.4: Randomized subspace iteration from Halk et al (http://arxiv.org/pdf/0909.4061.pdf)
    // This function keeps track of change in Q each iteration ||Q_j - Q_{j-1}||_2 to check convergence
    private Frame randSubIter(DataInfo dinfo, SVDModel model) {
      DataInfo yinfo = null;
      Frame ybig = null, qfrm = null;
      final int ncolA = dinfo._adaptedFrame.numCols();

      try {
        // 1) Initialize Y = AG where G ~ N(0,1) and compute Y = QR factorization
        update(1, "Initializing random subspace of training data Y");
        double[][] gt = ArrayUtils.gaussianArray(_parms._nv, _ncolExp, _parms._seed);
        RandSubInit rtsk = new RandSubInit(self(), dinfo, gt);
        rtsk.doAll(_parms._nv, dinfo._adaptedFrame);
        ybig = rtsk.outputFrame(Key.make(), null, null);

        // Make input frame [A,Q,Y] where A = read-only training data, Y = A \tilde{Q}, Q from Y = QR factorization
        // Note: If A is n by p (p = num cols with categoricals expanded), then \tilde{Q} is p by k and Q is n by k
        Frame ayqfrm = new Frame(dinfo._adaptedFrame);
        ayqfrm.add(ybig);
        for (int i = 0; i < _parms._nv; i++)
          ayqfrm.add("qcol_" + i, ayqfrm.anyVec().makeZero());
        Frame ayfrm = ayqfrm.subframe(0, ncolA + _parms._nv);   // [A,Y]
        Frame yqfrm = ayqfrm.subframe(ncolA, ayqfrm.numCols());   // [Y,Q]
        Frame aqfrm = ayqfrm.subframe(0, ncolA);
        aqfrm.add(ayqfrm.subframe(ncolA + _parms._nv, ayqfrm.numCols()));   // [A,Q]

        // Calculate Cholesky of Gram to get R' = L matrix
        update(1, "Computing QR factorization of Y");
        yinfo = new DataInfo(Key.make(), ybig, null, true, DataInfo.TransformType.NONE, true, false, false);
        DKV.put(yinfo._key, yinfo);
        LinearAlgebraUtils.computeQ(self(), yinfo, yqfrm);

        model._output._iterations = 0;
        long qobs = dinfo._adaptedFrame.numRows() * _parms._nv;    // Number of observations in Q
        double qerr = 2 * TOLERANCE * qobs;   // Stop when average SSE between Q_j and Q_{j-2} below tolerance
        while ((model._output._iterations < 10 || qerr / qobs > TOLERANCE) && model._output._iterations < _parms._max_iterations) {   // Run at least 10 iterations before tolerance cutoff
          if(!isRunning()) break;
          update(1, "Iteration " + String.valueOf(model._output._iterations+1) + " of randomized subspace iteration");

          // 2) Form \tilde{Y}_j = A'Q_{j-1} and compute \tilde{Y}_j = \tilde{Q}_j \tilde{R}_j factorization
          SMulTask stsk = new SMulTask(dinfo, _parms._nv);
          stsk.doAll(aqfrm);    // Pass in [A,Q]

          Matrix ysmall = new Matrix(stsk._atq);
          QRDecomposition ysmall_qr = new QRDecomposition(ysmall);
          double[][] ysmall_q = ysmall_qr.getQ().getArray();

          // 3) Form Y_j = A\tilde{Q}_j and compute Y_j = Q_jR_j factorization
          BMulInPlaceTask tsk = new BMulInPlaceTask(dinfo, ArrayUtils.transpose(ysmall_q));
          tsk.doAll(ayfrm);
          qerr = LinearAlgebraUtils.computeQ(self(), yinfo, yqfrm);
          model._output._iterations++;
          model.update(self());
        }

        // 4) Extract and save final Q_j from [A,Q] frame
        qfrm = ayqfrm.extractFrame(ncolA + _parms._nv, ayqfrm.numCols());
        qfrm = new Frame(Key.make(), qfrm.names(), qfrm.vecs());
        DKV.put(qfrm);
      } catch( Throwable t ) {
        Job thisJob = DKV.getGet(_key);
        if (thisJob._state == JobState.CANCELLED) {
          Log.info("Job cancelled by user.");
        } else {
          t.printStackTrace();
          failed(t);
          throw t;
        }
      } finally {
        if( yinfo != null ) yinfo.remove();
        if( ybig != null ) ybig.delete();
      }
      return qfrm;
    }

    // Algorithm 5.1: Direct SVD from Halko et al (http://arxiv.org/pdf/0909.4061.pdf)
    private Frame directSVD(DataInfo dinfo, Frame qfrm, SVDModel model) {
      DataInfo qinfo = null;
      Frame u = null;
      final int ncolA = dinfo._adaptedFrame.numCols();

      try {
        // 0) Make input frame [A,Q], where A = read-only training data, Q = matrix from randomized subspace iteration
        Vec[] vecs = new Vec[ncolA + _parms._nv];
        for (int i = 0; i < ncolA; i++) vecs[i] = dinfo._adaptedFrame.vec(i);
        for (int i = 0; i < _parms._nv; i++) vecs[ncolA + i] = qfrm.vec(i);
        Frame aqfrm = new Frame(vecs);

        // 1) Form the matrix B' = A'Q = (Q'A)'
        update(1, "Forming small matrix B = Q'A for direct SVD");
        SMulTask stsk = new SMulTask(dinfo, _parms._nv);
        stsk.doAll(aqfrm);

        // 2) Compute SVD of small matrix: If B' = WDV', then B = VDW'
        update(1, "Calculating SVD of small matrix locally");
        Matrix atqJ = new Matrix(stsk._atq);
        SingularValueDecomposition svdJ = atqJ.svd();

        // 3) Form orthonormal matrix U = QV
        update(1, "Forming distributed orthonormal matrix U");
        if (_parms._keep_u) {
          model._output._u_key = Key.make(_parms._u_name);
          double[][] svdJ_u = svdJ.getV().getMatrix(0,atqJ.getColumnDimension()-1,0,_parms._nv-1).getArray();

          qinfo = new DataInfo(Key.make(), qfrm, null, true, DataInfo.TransformType.NONE, false, false, false);
          DKV.put(qinfo._key, qinfo);
          BMulTask btsk = new BMulTask(self(), qinfo, ArrayUtils.transpose(svdJ_u));
          btsk.doAll(_parms._nv, qinfo._adaptedFrame);
          u = btsk.outputFrame(model._output._u_key, null, null);
        }

        model._output._d = Arrays.copyOfRange(svdJ.getSingularValues(),0,_parms._nv);
        model._output._v = svdJ.getU().getMatrix(0,atqJ.getRowDimension()-1,0,_parms._nv-1).getArray();
      } catch( Throwable t ) {
        Job thisJob = DKV.getGet(_key);
        if (thisJob._state == JobState.CANCELLED) {
          Log.info("Job cancelled by user.");
        } else {
          t.printStackTrace();
          failed(t);
          throw t;
        }
      } finally {
        if( qinfo != null ) qinfo.remove();
      }
      return u;
    }

    // private double[] powerLoop(Gram gram) { return powerLoop(gram, ArrayUtils.gaussianVector(gram.fullN())); }
    private double[] powerLoop(Gram gram, long seed) { return powerLoop(gram, ArrayUtils.gaussianVector(gram.fullN(), seed)); }
    private double[] powerLoop(Gram gram, double[] vinit) {
      // TODO: What happens if Gram matrix is essentially zero? Numerical inaccuracies in PUBDEV-1161.
      assert vinit.length == gram.fullN();

      // Set initial value v_0 to standard normal distribution
      int iters = 0;
      double err = 2 * TOLERANCE;
      double[] v = vinit.clone();
      double[] vnew = new double[v.length];

      // Update v_i <- (A'Av_{i-1})/||A'Av_{i-1}|| where A'A = Gram matrix of training frame
      while(iters < _parms._max_iterations && err > TOLERANCE) {
        // Compute x_i <- A'Av_{i-1} and ||x_i||
        gram.mul(v, vnew);
        double norm = ArrayUtils.l2norm(vnew);

        double diff; err = 0;
        for (int i = 0; i < v.length; i++) {
          vnew[i] /= norm;        // Compute singular vector v_i = x_i/||x_i||
          diff = v[i] - vnew[i];  // Save error ||v_i - v_{i-1}||
          err += diff * diff;
          v[i] = vnew[i];         // Update v_i for next iteration
        }
        err = Math.sqrt(err);
        iters++;    // TODO: Should output vector of final iterations for each k
      }
      return v;
    }

    private double computeSigmaU(DataInfo dinfo, SVDModel model, int k, double[][] ivv_sum, Vec[] uvecs) {
      double[] ivv_vk = ArrayUtils.multArrVec(ivv_sum, model._output._v[k]);
      CalcSigmaU ctsk = new CalcSigmaU(self(), dinfo, ivv_vk).doAll(1, dinfo._adaptedFrame);
      model._output._d[k] = ctsk._sval;
      assert ctsk._nobs == model._output._nobs : "Processed " + ctsk._nobs + " rows but expected " + model._output._nobs;    // Check same number of skipped rows as Gram
      Frame tmp = ctsk.outputFrame();
      uvecs[k] = tmp.vec(0);   // Save output column of U
      tmp.unlock(self());
      return model._output._d[k];
    }

    // Algorithm 4.4: Randomized subspace iteration from Halk et al (http://arxiv.org/pdf/0909.4061.pdf)
    private Frame randSubIter(DataInfo dinfo, int max_iterations, long seed, boolean auto_converge) {
      return auto_converge ? randSubIter(dinfo, max_iterations, seed) : randSubIterInPlace(dinfo, max_iterations, seed);
    }

    // Keeps track of change in Q each iteration ||Q_j - Q_{j-1}||_2 to check convergence (more memory, automatic convergence)
    private Frame randSubIter(DataInfo dinfo, int max_iterations, long seed) {
      DataInfo yinfo = null;
      Frame ybig = null, qfrm = null;
      final int ncolA = dinfo._adaptedFrame.numCols();

      try {
        // 1) Initialize Y = AG where G ~ N(0,1) and compute Y = QR factorization
        update(1, "Initializing random subspace of training data Y");
        double[][] gt = ArrayUtils.gaussianArray(_parms._nv, _ncolExp, seed);
        RandSubInit rtsk = new RandSubInit(self(), dinfo, gt);
        rtsk.doAll(_parms._nv, dinfo._adaptedFrame);
        ybig = rtsk.outputFrame(Key.make(), null, null);

        // Make input frame [A,Q,Y] where A = read-only training data, Y = A \tilde{Q}, Q from Y = QR factorization
        // Note: If A is n by p (p = num cols with categoricals expanded), then \tilde{Q} is p by k and Q is n by k
        Frame ayqfrm = new Frame(dinfo._adaptedFrame);
        ayqfrm.add(ybig);
        for (int i = 0; i < _parms._nv; i++)
          ayqfrm.add("qcol_" + i, ayqfrm.anyVec().makeZero());
        Frame ayfrm = ayqfrm.subframe(0, ncolA + _parms._nv);   // [A,Y]
        Frame yqfrm = ayqfrm.subframe(ncolA, ayqfrm.numCols());   // [Y,Q]
        Frame aqfrm = ayqfrm.subframe(0, ncolA);
        aqfrm.add(ayqfrm.subframe(ncolA + _parms._nv, ayqfrm.numCols()));   // [A,Q]

        // Calculate Cholesky of Gram to get R' = L matrix
        update(1, "Computing QR factorization of Y");
        yinfo = new DataInfo(Key.make(), ybig, null, true, DataInfo.TransformType.NONE, true, false, false);
        DKV.put(yinfo._key, yinfo);
        double qerr = LinearAlgebraUtils.computeQ(self(), yinfo, yqfrm);

        int iters = 0;
        long qobs = dinfo._adaptedFrame.numRows() * _parms._nv;    // Number of observations in Q
        while (qerr / qobs > TOLERANCE && iters < max_iterations) {
          update(1, "Iteration " + String.valueOf(iters+1) + " of randomized subspace iteration");

          // 2) Form \tilde{Y}_j = A'Q_{j-1} and compute \tilde{Y}_j = \tilde{Q}_j \tilde{R}_j factorization
          SMulTask stsk = new SMulTask(dinfo, _parms._nv);
          stsk.doAll(aqfrm);    // Pass in [A,Q]

          Matrix ysmall = new Matrix(stsk._atq);
          QRDecomposition ysmall_qr = new QRDecomposition(ysmall);
          double[][] ysmall_q = ysmall_qr.getQ().getArray();

          // 3) Form Y_j = A\tilde{Q}_j and compute Y_j = Q_jR_j factorization
          BMulInPlaceTask tsk = new BMulInPlaceTask(dinfo, ArrayUtils.transpose(ysmall_q));
          tsk.doAll(ayfrm);
          qerr = LinearAlgebraUtils.computeQ(self(), yinfo, yqfrm);
          iters++;
        }

        // 4) Extract and save final Q_j from [A,Q] frame
        qfrm = ayqfrm.extractFrame(ncolA + _parms._nv, ayqfrm.numCols());
        qfrm = new Frame(Key.make(), qfrm.names(), qfrm.vecs());
        DKV.put(qfrm);
      } catch( Throwable t ) {
        Job thisJob = DKV.getGet(_key);
        if (thisJob._state == JobState.CANCELLED) {
          Log.info("Job cancelled by user.");
        } else {
          t.printStackTrace();
          failed(t);
          throw t;
        }
      } finally {
        if( yinfo != null ) yinfo.remove();
        if( ybig != null ) ybig.delete();
      }
      return qfrm;
    }

    // Runs for exactly max_iterations, so user must know beforehand how many iterations to converge!
    private Frame randSubIterInPlace(DataInfo dinfo, int max_iterations, long seed) {
      DataInfo yinfo = null;
      Frame yqfrm = null;

      try {
        // 1) Initialize Y = AG where G ~ N(0,1) and compute Y = QR factorization
        update(1, "Initializing random subspace of training data Y");
        double[][] gt = ArrayUtils.gaussianArray(_parms._nv, _ncolExp, seed);
        RandSubInit rtsk = new RandSubInit(self(), dinfo, gt);
        rtsk.doAll(_parms._nv, dinfo._adaptedFrame);
        yqfrm = rtsk.outputFrame(Key.make(), null, null);   // Alternates between Y and Q from Y = QR

        // Make input frame [A,Q] where A = read-only training data, Y = A \tilde{Q}, Q from Y = QR factorization
        // Note: If A is n by p (p = num cols with categoricals expanded), then \tilde{Q} is p by k and Q is n by k
        //       Q frame is used to save both intermediate Y calculation and final orthonormal Q matrix
        Frame aqfrm = new Frame(dinfo._adaptedFrame);
        aqfrm.add(yqfrm);

        // Calculate Cholesky of Y Gram to get R' = L matrix
        update(1, "Computing QR factorization of Y");
        yinfo = new DataInfo(Key.make(), yqfrm, null, true, DataInfo.TransformType.NONE, true, false, false);
        DKV.put(yinfo._key, yinfo);
        LinearAlgebraUtils.computeQInPlace(self(), yinfo);

        int iters = 0;
        while (iters < max_iterations) {
          update(1, "Iteration " + String.valueOf(iters+1) + " of randomized subspace iteration");

          // 2) Form \tilde{Y}_j = A'Q_{j-1} and compute \tilde{Y}_j = \tilde{Q}_j \tilde{R}_j factorization
          SMulTask stsk = new SMulTask(dinfo, _parms._nv);
          stsk.doAll(aqfrm);

          Matrix ysmall = new Matrix(stsk._atq);
          QRDecomposition ysmall_qr = new QRDecomposition(ysmall);
          double[][] qtilde = ysmall_qr.getQ().getArray();

          // 3) [A,Q_{j-1}] -> [A,Y_j]: Form Y_j = A\tilde{Q}_j and compute Y_j = Q_jR_j factorization
          BMulInPlaceTask tsk = new BMulInPlaceTask(dinfo, ArrayUtils.transpose(qtilde));
          tsk.doAll(aqfrm);
          LinearAlgebraUtils.computeQInPlace(self(), yinfo);
          iters++;
        }
      } catch( Throwable t ) {
        Job thisJob = DKV.getGet(_key);
        if (thisJob._state == JobState.CANCELLED) {
          Log.info("Job cancelled by user.");
        } else {
          t.printStackTrace();
          failed(t);
          throw t;
        }
      } finally {
        if( yinfo != null ) yinfo.remove();
      }
      return yqfrm;
    }

    // Algorithm 5.1: Direct SVD from Halko et al (http://arxiv.org/pdf/0909.4061.pdf)
    private Frame directSVD(DataInfo dinfo, Frame qfrm, SVDModel model) {
      DataInfo qinfo = null;
      Frame u = null;
      final int ncolA = dinfo._adaptedFrame.numCols();

      try {
        // 0) Make input frame [A,Q], where A = read-only training data, Q = matrix from randomized subspace iteration
        Vec[] vecs = new Vec[ncolA + _parms._nv];
        for (int i = 0; i < ncolA; i++) vecs[i] = dinfo._adaptedFrame.vec(i);
        for (int i = 0; i < _parms._nv; i++) vecs[ncolA + i] = qfrm.vec(i);
        Frame aqfrm = new Frame(vecs);

        // 1) Form the matrix B' = A'Q = (Q'A)'
        update(1, "Forming small matrix B = Q'A for direct SVD");
        SMulTask stsk = new SMulTask(dinfo, _parms._nv);
        stsk.doAll(aqfrm);

        // 2) Compute SVD of small matrix: If B' = WDV', then B = VDW'
        update(1, "Calculating SVD of small matrix locally");
        Matrix atqJ = new Matrix(stsk._atq);
        SingularValueDecomposition svdJ = atqJ.svd();

        // 3) Form orthonormal matrix U = QV
        update(1, "Forming distributed orthonormal matrix U");
        if (_parms._keep_u) {
          model._output._u_key = Key.make(_parms._u_name);
          double[][] svdJ_u = svdJ.getV().getMatrix(0,atqJ.getColumnDimension()-1,0,_parms._nv-1).getArray();

          qinfo = new DataInfo(Key.make(), qfrm, null, true, DataInfo.TransformType.NONE, false, false, false);
          DKV.put(qinfo._key, qinfo);
          BMulTask btsk = new BMulTask(self(), qinfo, ArrayUtils.transpose(svdJ_u));
          btsk.doAll(_parms._nv, qinfo._adaptedFrame);
          u = btsk.outputFrame(model._output._u_key, null, null);
        }

        model._output._d = Arrays.copyOfRange(svdJ.getSingularValues(),0,_parms._nv);
        model._output._v = svdJ.getU().getMatrix(0,atqJ.getRowDimension()-1,0,_parms._nv-1).getArray();
      } catch( Throwable t ) {
        Job thisJob = DKV.getGet(_key);
        if (thisJob._state == JobState.CANCELLED) {
          Log.info("Job cancelled by user.");
        } else {
          t.printStackTrace();
          failed(t);
          throw t;
        }
      } finally {
        if( qinfo != null ) qinfo.remove();
      }
      return u;
    }

    @Override protected void compute2() {
      SVDModel model = null;
      DataInfo dinfo = null;
      Frame u = null, qfrm = null;
      Vec[] uvecs = null;

      try {
        init(true);   // Initialize parameters
        _parms.read_lock_frames(SVD.this); // Fetch & read-lock input frames
        if (error_count() > 0) throw new IllegalArgumentException("Found validation errors: " + validationErrors());

        // The model to be built
        model = new SVDModel(dest(), _parms, new SVDModel.SVDOutput(SVD.this));
        model.delete_and_lock(self());

        // 0) Transform training data and save standardization vectors for use in scoring later
        dinfo = new DataInfo(Key.make(), _train, _valid, 0, _parms._use_all_factor_levels, _parms._transform, DataInfo.TransformType.NONE, /* skipMissing */ !_parms._impute_missing, /* imputeMissing */ _parms._impute_missing, /* missingBucket */ false, /* weights */ false, /* offset */ false, /* fold */ false, /* intercept */ false);
        DKV.put(dinfo._key, dinfo);

        // Save adapted frame info for scoring later
        model._output._normSub = dinfo._normSub == null ? new double[dinfo._nums] : dinfo._normSub;
        if(dinfo._normMul == null) {
          model._output._normMul = new double[dinfo._nums];
          Arrays.fill(model._output._normMul, 1.0);
        } else
          model._output._normMul = dinfo._normMul;
        model._output._permutation = dinfo._permutation;
        model._output._nnums = dinfo._nums;
        model._output._ncats = dinfo._cats;
        model._output._catOffsets = dinfo._catOffsets;
        model._output._names_expanded = dinfo.coefNames();

        if(_parms._svd_method == SVDParameters.Method.GramSVD) {
          // Calculate and save Gram matrix of training data
          // NOTE: Gram computes A'A/n where n = nrow(A) = number of rows in training set (excluding rows with NAs)
          update(1, "Begin distributed calculation of Gram matrix");
          GramTask gtsk = new GramTask(self(), dinfo).doAll(dinfo._adaptedFrame);
          Gram gram = gtsk._gram;   // TODO: This ends up with all NaNs if training data has too many missing values
          assert gram.fullN() == _ncolExp;
          model._output._nobs = gtsk._nobs;
          model._output._total_variance = gram.diagSum() * gtsk._nobs / (gtsk._nobs-1);  // Since gram = X'X/nobs, but variance requires nobs-1 in denominator
          model.update(self());

          // Calculate SVD of G = A'A/n and back out SVD of A. If SVD of A = UDV' then A'A/n = V(D^2/n)V'
          update(1, "Calculating SVD of Gram matrix locally");
          Matrix gramJ = new Matrix(gtsk._gram.getXX());
          SingularValueDecomposition svdJ = gramJ.svd();

          // Output diagonal of D
          update(1, "Computing stats from SVD");
          double[] sval = svdJ.getSingularValues();
          model._output._d = new double[_parms._nv];    // Only want rank = nv diagonal values
          for(int k = 0; k < _parms._nv; k++)
            model._output._d[k] = Math.sqrt(sval[k] * model._output._nobs);

          // Output right singular vectors V
          double[][] v = svdJ.getV().getArray();
          assert v.length == _ncolExp && dinfo._adaptedFrame.numColsExp(_parms._use_all_factor_levels, false) == _ncolExp;
          model._output._v = new double[_ncolExp][_parms._nv];  // Only want rank = nv decomposition
          for(int i = 0; i < v.length; i++)
            System.arraycopy(v[i], 0, model._output._v[i], 0, _parms._nv);

          // Calculate left singular vectors U = AVD^(-1) if requested
          if(_parms._keep_u) {
            model._output._u_key = Key.make(_parms._u_name);
            double[][] vt = ArrayUtils.transpose(model._output._v);
            for (int k = 0; k < _parms._nv; k++)
              ArrayUtils.div(vt[k], model._output._d[k]);
            BMulTask tsk = new BMulTask(self(), dinfo, vt).doAll(_parms._nv, dinfo._adaptedFrame);
            u = tsk.outputFrame(model._output._u_key, null, null);
          }
        } else if(_parms._svd_method == SVDParameters.Method.Power) {
          // Calculate and save Gram matrix of training data
          // NOTE: Gram computes A'A/n where n = nrow(A) = number of rows in training set (excluding rows with NAs)
          update(1, "Begin distributed calculation of Gram matrix");
          GramTask gtsk = new GramTask(self(), dinfo).doAll(dinfo._adaptedFrame);
          Gram gram = gtsk._gram;   // TODO: This ends up with all NaNs if training data has too many missing values
          assert gram.fullN() == _ncolExp;
          model._output._nobs = gtsk._nobs;
          model._output._total_variance = gram.diagSum() * gtsk._nobs / (gtsk._nobs-1);  // Since gram = X'X/nobs, but variance requires nobs-1 in denominator
          model.update(self());

          // 1) Run one iteration of power method
          update(1, "Iteration 1 of power method");     // One unit of work
          // 1a) Initialize right singular vector v_1
          model._output._v = new double[_parms._nv][_ncolExp];  // Store V' for ease of use and transpose back at end
          model._output._v[0] = powerLoop(gram, _parms._seed);

          // Keep track of I - \sum_i v_iv_i' where v_i = eigenvector i
          double[][] ivv_sum = new double[_ncolExp][_ncolExp];
          for (int i = 0; i < _ncolExp; i++) ivv_sum[i][i] = 1;

          // 1b) Initialize singular value \sigma_1 and update u_1 <- Av_1
          if (!_parms._only_v) {
            model._output._d = new double[_parms._nv];
            model._output._u_key = Key.make(_parms._u_name);
            uvecs = new Vec[_parms._nv];
            computeSigmaU(dinfo, model, 0, ivv_sum, uvecs);  // Compute first singular value \sigma_1
          }
<<<<<<< HEAD
=======
          model._output._iterations = 1;
>>>>>>> 8d8ae590
          model.update(self()); // Update model in K/V store

          // 1c) Update Gram matrix A_1'A_1 = (I - v_1v_1')A'A(I - v_1v_1')
          updateIVVSum(ivv_sum, model._output._v[0]);
          // double[][] gram_update = ArrayUtils.multArrArr(ArrayUtils.multArrArr(ivv_sum, gram), ivv_sum);
          GramUpdate guptsk = new GramUpdate(self(), dinfo, ivv_sum).doAll(dinfo._adaptedFrame);
          Gram gram_update = guptsk._gram;

          for (int k = 1; k < _parms._nv; k++) {
            if (!isRunning()) break;
            update(1, "Iteration " + String.valueOf(k+1) + " of power method");   // One unit of work

            // 2) Iterate x_i <- (A_k'A_k/n)x_{i-1} until convergence and set v_k = x_i/||x_i||
            model._output._v[k] = powerLoop(gram_update, _parms._seed);

            // 3) Residual data A_k = A - \sum_{i=1}^k \sigma_i u_iv_i' = A - \sum_{i=1}^k Av_iv_i' = A(I - \sum_{i=1}^k v_iv_i')
            // 3a) Compute \sigma_k = ||A_{k-1}v_k|| and u_k = A_{k-1}v_k/\sigma_k
            if (!_parms._only_v)
              computeSigmaU(dinfo, model, k, ivv_sum, uvecs);

            // 3b) Compute Gram of residual A_k'A_k = (I - \sum_{i=1}^k v_jv_j')A'A(I - \sum_{i=1}^k v_jv_j')
            updateIVVSum(ivv_sum, model._output._v[k]);   // Update I - \sum_{i=1}^k v_iv_i' with sum up to current singular value
            // gram_update = ArrayUtils.multArrArr(ivv_sum, ArrayUtils.multArrArr(gram, ivv_sum));  // Too slow on wide arrays
            guptsk = new GramUpdate(self(), dinfo, ivv_sum).doAll(dinfo._adaptedFrame);
            gram_update = guptsk._gram;
<<<<<<< HEAD
=======
            model._output._iterations++;
>>>>>>> 8d8ae590
            model.update(self()); // Update model in K/V store
          }

          // 4) Normalize output frame columns by singular values to get left singular vectors
          model._output._v = ArrayUtils.transpose(model._output._v);  // Transpose to get V (since vectors were stored as rows)

          if (!_parms._only_v && !_parms._keep_u) {          // Delete U vecs if computed, but user does not want it returned
            for (int i = 0; i < uvecs.length; i++) uvecs[i].remove();
          } else if (!_parms._only_v && _parms._keep_u) {   // Divide U cols by singular values and save to DKV
            u = new Frame(model._output._u_key, null, uvecs);
            DKV.put(u._key, u);
            DivideU utsk = new DivideU(model._output._d);
            utsk.doAll(u);
          }
<<<<<<< HEAD
        } else if(_parms._svd_method == SVDParameters.Method.Probabilistic) {
          qfrm = randSubIter(dinfo, _parms._max_iterations, _parms._seed, _parms._auto_converge);
          u = directSVD(dinfo, qfrm, model);
        } else
          error("_svd_method", "Unrecognized SVD method " + _parms._svd_method);
=======
        } else if(_parms._svd_method == SVDParameters.Method.Randomized) {
          qfrm = randSubIter(dinfo, model);
          u = directSVD(dinfo, qfrm, model);
        } else
          error("_svd_method", "Unrecognized SVD method " + _parms._svd_method);
        model._output._model_summary = createModelSummaryTable(model._output);
>>>>>>> 8d8ae590
        model.update(self());
        done();
      } catch( Throwable t ) {
        Job thisJob = DKV.getGet(_key);
        if (thisJob._state == JobState.CANCELLED) {
          Log.info("Job cancelled by user.");
        } else {
          t.printStackTrace();
          failed(t);
          throw t;
        }
      } finally {
        updateModelOutput();
        if( model != null ) model.unlock(_key);
        if( dinfo != null ) dinfo.remove();
        if( u != null & !_parms._keep_u ) u.delete();
        if( qfrm != null ) qfrm.delete();
        _parms.read_unlock_frames(SVD.this);
      }

      // Job thisJob = DKV.getGet(_key);
      // System.out.println("------------- JOB status: " + Arrays.toString(Job.jobs()));
      tryComplete();
    }

    Key self() {
      return _key;
    }
  }

  private TwoDimTable createModelSummaryTable(SVDModel.SVDOutput output) {
    if(null == output._d) return null;

    String[] colTypes = new String[_parms._nv];
    String[] colFormats = new String[_parms._nv];
    String[] colHeaders = new String[_parms._nv];
    Arrays.fill(colTypes, "double");
    Arrays.fill(colFormats, "%5f");
    for(int i = 0; i < colHeaders.length; i++) colHeaders[i] = "sval" + String.valueOf(i + 1);
    return new TwoDimTable("Singular values", null, new String[1],
            colHeaders, colTypes, colFormats, "", new String[1][], new double[][]{output._d});
  }

  private static class CalcSigmaU extends FrameTask<CalcSigmaU> {
    final double[] _svec;
    public double _sval;
    public long _nobs;

    public CalcSigmaU(Key jobKey, DataInfo dinfo, double[] svec) {
      super(jobKey, dinfo);
      _svec = svec;
      _sval = 0;
    }

    @Override protected void processRow(long gid, DataInfo.Row r, NewChunk[] outputs) {
      double num = r.innerProduct(_svec);
      outputs[0].addNum(num);
      _sval += num * num;
      ++_nobs;
    }

    @Override public void reduce(CalcSigmaU other) {
      _nobs += other._nobs;
      _sval += other._sval;
    }

    @Override protected void postGlobal() {
      _sval = Math.sqrt(_sval);
    }
  }

  private static class GramUpdate extends FrameTask<GramUpdate> {
    final double[][] _ivv;
    public Gram _gram;
    public long _nobs;

    public GramUpdate(Key jobKey, DataInfo dinfo, double[][] ivv) {
      super(jobKey, dinfo);
      assert null != ivv && ivv.length == ivv[0].length;
      _ivv = ivv;
    }

    @Override protected boolean chunkInit(){
      _gram = new Gram(_dinfo.fullN(), 0, _ivv.length, 0, false);
      return true;
    }

    @Override protected void processRow(long gid, DataInfo.Row r) {
      double w = 1; // TODO: add weights to dinfo?
      double[] nums = new double[_ivv.length];
      for(int row = 0; row < _ivv.length; row++)
        nums[row] = r.innerProduct(_ivv[row]);
      _gram.addRow(_dinfo.newDenseRow(nums), w);
      ++_nobs;
    }

    @Override protected void chunkDone(long n){
      double r = 1.0/_nobs;
      _gram.mul(r);
    }

    @Override public void reduce(GramUpdate gt){
      double r1 = (double)_nobs/(_nobs+gt._nobs);
      _gram.mul(r1);
      double r2 = (double)gt._nobs/(_nobs+gt._nobs);
      gt._gram.mul(r2);
      _gram.add(gt._gram);
      _nobs += gt._nobs;
    }
  }

  private static class DivideU extends MRTask<DivideU> {
    final double[] _sigma;

    public DivideU(double[] sigma) {
      _sigma = sigma;
    }

    @Override public void map(Chunk cs[]) {
      assert _sigma.length == cs.length;

      for (int col = 0; col < cs.length; col++) {
        for(int row = 0; row < cs[0].len(); row++) {
          double x = cs[col].atd(row);
          cs[col].set(row, x / _sigma[col]);
        }
      }
    }
  }

  // Compute Y = AG where A is n by p and G is a p by k standard Gaussian matrix
  private static class RandSubInit extends FrameTask<RandSubInit> {
    final double[][] _gaus;   // G' is k by p for convenient multiplication

    public RandSubInit(Key jobKey, DataInfo dinfo, double[][] gaus) {
      super(jobKey, dinfo);
      _gaus = gaus;
    }

    @Override protected void processRow(long gid, DataInfo.Row row, NewChunk[] outputs) {
      for(int k = 0; k < _gaus.length; k++) {
        double y = row.innerProduct(_gaus[k]);
        outputs[k].addNum(y);
      }
    }
  }
}<|MERGE_RESOLUTION|>--- conflicted
+++ resolved
@@ -27,11 +27,7 @@
  * Singular Value Decomposition
  * <a href = "http://www.cs.yale.edu/homes/el327/datamining2013aFiles/07_singular_value_decomposition.pdf">SVD via Power Method Algorithm</a>
  * <a href = "https://www.cs.cmu.edu/~venkatg/teaching/CStheory-infoage/book-chapter-4.pdf">Proof of Convergence for Power Method</a>
-<<<<<<< HEAD
- * <a href = "http://arxiv.org/pdf/0909.4061.pdf">Probabilistic Algorithms for Matrix Approximation</a>
-=======
  * <a href = "http://arxiv.org/pdf/0909.4061.pdf">Randomized Algorithms for Matrix Approximation</a>
->>>>>>> 8d8ae590
  * @author anqi_fu
  */
 public class SVD extends ModelBuilder<SVDModel,SVDModel.SVDParameters,SVDModel.SVDOutput> {
@@ -59,11 +55,7 @@
         return 2;
       case Power:
         return 1 + _parms._nv;
-<<<<<<< HEAD
-      case Probabilistic:
-=======
       case Randomized:
->>>>>>> 8d8ae590
         return 5 + _parms._max_iterations;
       default: return _parms._nv;
     }
@@ -113,11 +105,7 @@
     if(_parms._nv < 1 || _parms._nv > _ncolExp)
       error("_nv", "Number of right singular values must be between 1 and " + _ncolExp);
 
-<<<<<<< HEAD
-    if (expensive && error_count() == 0) checkMemoryFootPrint();
-=======
     if (_parms._svd_method != SVDParameters.Method.Randomized && expensive && error_count() == 0) checkMemoryFootPrint();
->>>>>>> 8d8ae590
   }
 
   // Compute ivv_sum - vec * vec' for symmetric array ivv_sum
@@ -311,235 +299,6 @@
         if( ybig != null ) ybig.delete();
       }
       return qfrm;
-    }
-
-    // Algorithm 5.1: Direct SVD from Halko et al (http://arxiv.org/pdf/0909.4061.pdf)
-    private Frame directSVD(DataInfo dinfo, Frame qfrm, SVDModel model) {
-      DataInfo qinfo = null;
-      Frame u = null;
-      final int ncolA = dinfo._adaptedFrame.numCols();
-
-      try {
-        // 0) Make input frame [A,Q], where A = read-only training data, Q = matrix from randomized subspace iteration
-        Vec[] vecs = new Vec[ncolA + _parms._nv];
-        for (int i = 0; i < ncolA; i++) vecs[i] = dinfo._adaptedFrame.vec(i);
-        for (int i = 0; i < _parms._nv; i++) vecs[ncolA + i] = qfrm.vec(i);
-        Frame aqfrm = new Frame(vecs);
-
-        // 1) Form the matrix B' = A'Q = (Q'A)'
-        update(1, "Forming small matrix B = Q'A for direct SVD");
-        SMulTask stsk = new SMulTask(dinfo, _parms._nv);
-        stsk.doAll(aqfrm);
-
-        // 2) Compute SVD of small matrix: If B' = WDV', then B = VDW'
-        update(1, "Calculating SVD of small matrix locally");
-        Matrix atqJ = new Matrix(stsk._atq);
-        SingularValueDecomposition svdJ = atqJ.svd();
-
-        // 3) Form orthonormal matrix U = QV
-        update(1, "Forming distributed orthonormal matrix U");
-        if (_parms._keep_u) {
-          model._output._u_key = Key.make(_parms._u_name);
-          double[][] svdJ_u = svdJ.getV().getMatrix(0,atqJ.getColumnDimension()-1,0,_parms._nv-1).getArray();
-
-          qinfo = new DataInfo(Key.make(), qfrm, null, true, DataInfo.TransformType.NONE, false, false, false);
-          DKV.put(qinfo._key, qinfo);
-          BMulTask btsk = new BMulTask(self(), qinfo, ArrayUtils.transpose(svdJ_u));
-          btsk.doAll(_parms._nv, qinfo._adaptedFrame);
-          u = btsk.outputFrame(model._output._u_key, null, null);
-        }
-
-        model._output._d = Arrays.copyOfRange(svdJ.getSingularValues(),0,_parms._nv);
-        model._output._v = svdJ.getU().getMatrix(0,atqJ.getRowDimension()-1,0,_parms._nv-1).getArray();
-      } catch( Throwable t ) {
-        Job thisJob = DKV.getGet(_key);
-        if (thisJob._state == JobState.CANCELLED) {
-          Log.info("Job cancelled by user.");
-        } else {
-          t.printStackTrace();
-          failed(t);
-          throw t;
-        }
-      } finally {
-        if( qinfo != null ) qinfo.remove();
-      }
-      return u;
-    }
-
-    // private double[] powerLoop(Gram gram) { return powerLoop(gram, ArrayUtils.gaussianVector(gram.fullN())); }
-    private double[] powerLoop(Gram gram, long seed) { return powerLoop(gram, ArrayUtils.gaussianVector(gram.fullN(), seed)); }
-    private double[] powerLoop(Gram gram, double[] vinit) {
-      // TODO: What happens if Gram matrix is essentially zero? Numerical inaccuracies in PUBDEV-1161.
-      assert vinit.length == gram.fullN();
-
-      // Set initial value v_0 to standard normal distribution
-      int iters = 0;
-      double err = 2 * TOLERANCE;
-      double[] v = vinit.clone();
-      double[] vnew = new double[v.length];
-
-      // Update v_i <- (A'Av_{i-1})/||A'Av_{i-1}|| where A'A = Gram matrix of training frame
-      while(iters < _parms._max_iterations && err > TOLERANCE) {
-        // Compute x_i <- A'Av_{i-1} and ||x_i||
-        gram.mul(v, vnew);
-        double norm = ArrayUtils.l2norm(vnew);
-
-        double diff; err = 0;
-        for (int i = 0; i < v.length; i++) {
-          vnew[i] /= norm;        // Compute singular vector v_i = x_i/||x_i||
-          diff = v[i] - vnew[i];  // Save error ||v_i - v_{i-1}||
-          err += diff * diff;
-          v[i] = vnew[i];         // Update v_i for next iteration
-        }
-        err = Math.sqrt(err);
-        iters++;    // TODO: Should output vector of final iterations for each k
-      }
-      return v;
-    }
-
-    private double computeSigmaU(DataInfo dinfo, SVDModel model, int k, double[][] ivv_sum, Vec[] uvecs) {
-      double[] ivv_vk = ArrayUtils.multArrVec(ivv_sum, model._output._v[k]);
-      CalcSigmaU ctsk = new CalcSigmaU(self(), dinfo, ivv_vk).doAll(1, dinfo._adaptedFrame);
-      model._output._d[k] = ctsk._sval;
-      assert ctsk._nobs == model._output._nobs : "Processed " + ctsk._nobs + " rows but expected " + model._output._nobs;    // Check same number of skipped rows as Gram
-      Frame tmp = ctsk.outputFrame();
-      uvecs[k] = tmp.vec(0);   // Save output column of U
-      tmp.unlock(self());
-      return model._output._d[k];
-    }
-
-    // Algorithm 4.4: Randomized subspace iteration from Halk et al (http://arxiv.org/pdf/0909.4061.pdf)
-    private Frame randSubIter(DataInfo dinfo, int max_iterations, long seed, boolean auto_converge) {
-      return auto_converge ? randSubIter(dinfo, max_iterations, seed) : randSubIterInPlace(dinfo, max_iterations, seed);
-    }
-
-    // Keeps track of change in Q each iteration ||Q_j - Q_{j-1}||_2 to check convergence (more memory, automatic convergence)
-    private Frame randSubIter(DataInfo dinfo, int max_iterations, long seed) {
-      DataInfo yinfo = null;
-      Frame ybig = null, qfrm = null;
-      final int ncolA = dinfo._adaptedFrame.numCols();
-
-      try {
-        // 1) Initialize Y = AG where G ~ N(0,1) and compute Y = QR factorization
-        update(1, "Initializing random subspace of training data Y");
-        double[][] gt = ArrayUtils.gaussianArray(_parms._nv, _ncolExp, seed);
-        RandSubInit rtsk = new RandSubInit(self(), dinfo, gt);
-        rtsk.doAll(_parms._nv, dinfo._adaptedFrame);
-        ybig = rtsk.outputFrame(Key.make(), null, null);
-
-        // Make input frame [A,Q,Y] where A = read-only training data, Y = A \tilde{Q}, Q from Y = QR factorization
-        // Note: If A is n by p (p = num cols with categoricals expanded), then \tilde{Q} is p by k and Q is n by k
-        Frame ayqfrm = new Frame(dinfo._adaptedFrame);
-        ayqfrm.add(ybig);
-        for (int i = 0; i < _parms._nv; i++)
-          ayqfrm.add("qcol_" + i, ayqfrm.anyVec().makeZero());
-        Frame ayfrm = ayqfrm.subframe(0, ncolA + _parms._nv);   // [A,Y]
-        Frame yqfrm = ayqfrm.subframe(ncolA, ayqfrm.numCols());   // [Y,Q]
-        Frame aqfrm = ayqfrm.subframe(0, ncolA);
-        aqfrm.add(ayqfrm.subframe(ncolA + _parms._nv, ayqfrm.numCols()));   // [A,Q]
-
-        // Calculate Cholesky of Gram to get R' = L matrix
-        update(1, "Computing QR factorization of Y");
-        yinfo = new DataInfo(Key.make(), ybig, null, true, DataInfo.TransformType.NONE, true, false, false);
-        DKV.put(yinfo._key, yinfo);
-        double qerr = LinearAlgebraUtils.computeQ(self(), yinfo, yqfrm);
-
-        int iters = 0;
-        long qobs = dinfo._adaptedFrame.numRows() * _parms._nv;    // Number of observations in Q
-        while (qerr / qobs > TOLERANCE && iters < max_iterations) {
-          update(1, "Iteration " + String.valueOf(iters+1) + " of randomized subspace iteration");
-
-          // 2) Form \tilde{Y}_j = A'Q_{j-1} and compute \tilde{Y}_j = \tilde{Q}_j \tilde{R}_j factorization
-          SMulTask stsk = new SMulTask(dinfo, _parms._nv);
-          stsk.doAll(aqfrm);    // Pass in [A,Q]
-
-          Matrix ysmall = new Matrix(stsk._atq);
-          QRDecomposition ysmall_qr = new QRDecomposition(ysmall);
-          double[][] ysmall_q = ysmall_qr.getQ().getArray();
-
-          // 3) Form Y_j = A\tilde{Q}_j and compute Y_j = Q_jR_j factorization
-          BMulInPlaceTask tsk = new BMulInPlaceTask(dinfo, ArrayUtils.transpose(ysmall_q));
-          tsk.doAll(ayfrm);
-          qerr = LinearAlgebraUtils.computeQ(self(), yinfo, yqfrm);
-          iters++;
-        }
-
-        // 4) Extract and save final Q_j from [A,Q] frame
-        qfrm = ayqfrm.extractFrame(ncolA + _parms._nv, ayqfrm.numCols());
-        qfrm = new Frame(Key.make(), qfrm.names(), qfrm.vecs());
-        DKV.put(qfrm);
-      } catch( Throwable t ) {
-        Job thisJob = DKV.getGet(_key);
-        if (thisJob._state == JobState.CANCELLED) {
-          Log.info("Job cancelled by user.");
-        } else {
-          t.printStackTrace();
-          failed(t);
-          throw t;
-        }
-      } finally {
-        if( yinfo != null ) yinfo.remove();
-        if( ybig != null ) ybig.delete();
-      }
-      return qfrm;
-    }
-
-    // Runs for exactly max_iterations, so user must know beforehand how many iterations to converge!
-    private Frame randSubIterInPlace(DataInfo dinfo, int max_iterations, long seed) {
-      DataInfo yinfo = null;
-      Frame yqfrm = null;
-
-      try {
-        // 1) Initialize Y = AG where G ~ N(0,1) and compute Y = QR factorization
-        update(1, "Initializing random subspace of training data Y");
-        double[][] gt = ArrayUtils.gaussianArray(_parms._nv, _ncolExp, seed);
-        RandSubInit rtsk = new RandSubInit(self(), dinfo, gt);
-        rtsk.doAll(_parms._nv, dinfo._adaptedFrame);
-        yqfrm = rtsk.outputFrame(Key.make(), null, null);   // Alternates between Y and Q from Y = QR
-
-        // Make input frame [A,Q] where A = read-only training data, Y = A \tilde{Q}, Q from Y = QR factorization
-        // Note: If A is n by p (p = num cols with categoricals expanded), then \tilde{Q} is p by k and Q is n by k
-        //       Q frame is used to save both intermediate Y calculation and final orthonormal Q matrix
-        Frame aqfrm = new Frame(dinfo._adaptedFrame);
-        aqfrm.add(yqfrm);
-
-        // Calculate Cholesky of Y Gram to get R' = L matrix
-        update(1, "Computing QR factorization of Y");
-        yinfo = new DataInfo(Key.make(), yqfrm, null, true, DataInfo.TransformType.NONE, true, false, false);
-        DKV.put(yinfo._key, yinfo);
-        LinearAlgebraUtils.computeQInPlace(self(), yinfo);
-
-        int iters = 0;
-        while (iters < max_iterations) {
-          update(1, "Iteration " + String.valueOf(iters+1) + " of randomized subspace iteration");
-
-          // 2) Form \tilde{Y}_j = A'Q_{j-1} and compute \tilde{Y}_j = \tilde{Q}_j \tilde{R}_j factorization
-          SMulTask stsk = new SMulTask(dinfo, _parms._nv);
-          stsk.doAll(aqfrm);
-
-          Matrix ysmall = new Matrix(stsk._atq);
-          QRDecomposition ysmall_qr = new QRDecomposition(ysmall);
-          double[][] qtilde = ysmall_qr.getQ().getArray();
-
-          // 3) [A,Q_{j-1}] -> [A,Y_j]: Form Y_j = A\tilde{Q}_j and compute Y_j = Q_jR_j factorization
-          BMulInPlaceTask tsk = new BMulInPlaceTask(dinfo, ArrayUtils.transpose(qtilde));
-          tsk.doAll(aqfrm);
-          LinearAlgebraUtils.computeQInPlace(self(), yinfo);
-          iters++;
-        }
-      } catch( Throwable t ) {
-        Job thisJob = DKV.getGet(_key);
-        if (thisJob._state == JobState.CANCELLED) {
-          Log.info("Job cancelled by user.");
-        } else {
-          t.printStackTrace();
-          failed(t);
-          throw t;
-        }
-      } finally {
-        if( yinfo != null ) yinfo.remove();
-      }
-      return yqfrm;
     }
 
     // Algorithm 5.1: Direct SVD from Halko et al (http://arxiv.org/pdf/0909.4061.pdf)
@@ -694,10 +453,7 @@
             uvecs = new Vec[_parms._nv];
             computeSigmaU(dinfo, model, 0, ivv_sum, uvecs);  // Compute first singular value \sigma_1
           }
-<<<<<<< HEAD
-=======
           model._output._iterations = 1;
->>>>>>> 8d8ae590
           model.update(self()); // Update model in K/V store
 
           // 1c) Update Gram matrix A_1'A_1 = (I - v_1v_1')A'A(I - v_1v_1')
@@ -723,10 +479,7 @@
             // gram_update = ArrayUtils.multArrArr(ivv_sum, ArrayUtils.multArrArr(gram, ivv_sum));  // Too slow on wide arrays
             guptsk = new GramUpdate(self(), dinfo, ivv_sum).doAll(dinfo._adaptedFrame);
             gram_update = guptsk._gram;
-<<<<<<< HEAD
-=======
             model._output._iterations++;
->>>>>>> 8d8ae590
             model.update(self()); // Update model in K/V store
           }
 
@@ -741,20 +494,12 @@
             DivideU utsk = new DivideU(model._output._d);
             utsk.doAll(u);
           }
-<<<<<<< HEAD
-        } else if(_parms._svd_method == SVDParameters.Method.Probabilistic) {
-          qfrm = randSubIter(dinfo, _parms._max_iterations, _parms._seed, _parms._auto_converge);
-          u = directSVD(dinfo, qfrm, model);
-        } else
-          error("_svd_method", "Unrecognized SVD method " + _parms._svd_method);
-=======
         } else if(_parms._svd_method == SVDParameters.Method.Randomized) {
           qfrm = randSubIter(dinfo, model);
           u = directSVD(dinfo, qfrm, model);
         } else
           error("_svd_method", "Unrecognized SVD method " + _parms._svd_method);
         model._output._model_summary = createModelSummaryTable(model._output);
->>>>>>> 8d8ae590
         model.update(self());
         done();
       } catch( Throwable t ) {
