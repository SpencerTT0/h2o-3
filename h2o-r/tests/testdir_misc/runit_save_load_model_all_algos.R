--- conflicted
+++ resolved
@@ -151,10 +151,6 @@
   expect_equal(pros.nv.drf, pros.no_val.drf)
   expect_equal(pros.v.drf, pros.val.drf)
 
-<<<<<<< HEAD
-  
-=======
->>>>>>> 4f96ee57
 }
 
 doTest("Saving Models of All Algos with/without Validation", test.save.all.algos)