setwd(normalizePath(dirname(R.utils::commandArgs(asValues=TRUE)$"f")))
source("../../../scripts/h2o-r-test-setup.R")



test.summary.numeric <- function() {
  Log.info("Importing USArrests.csv data...\n")
  # arrests.hex <- h2o.importFile(locate("smalldata/pca_test/USArrests.csv", schema = "local"), "arrests.hex")
  arrests.hex <- as.h2o(USArrests, destination_frame = "arrests.hex")

  Log.info("Check that summary works...")
  summary(arrests.hex)

  summary_ <- summary(arrests.hex, exact_quantiles=TRUE)

  Log.info("Check that we get a table back from the summary(hex)")
  expect_that(summary_, is_a("table"))

  summary_2 <- summary(tail(USArrests))

  Log.info("Check that the summary of the tail of the dataset is the same as what R produces: ")
  Log.info("summary(tail(USArrests))\n")

  print(summary_2)
  Log.info("summary(tail(arrests.hex))\n")

  print(summary(tail(arrests.hex)))
  # large tolerance because median uses the rollup summary stats, which give
  # quantiles accurate to 1 part in 1000 only.
<<<<<<< HEAD
  checkSummary(summary(tail(arrests.hex)), summary_2, tolerance = 2e-3)

  
=======
  checkSummary(summary(tail(arrests.hex), exact_quantiles=TRUE), summary_2, tolerance = 2e-3)
>>>>>>> 4f96ee57
}

doTest("Summary Tests", test.summary.numeric)
<|MERGE_RESOLUTION|>--- conflicted
+++ resolved
@@ -27,13 +27,7 @@
   print(summary(tail(arrests.hex)))
   # large tolerance because median uses the rollup summary stats, which give
   # quantiles accurate to 1 part in 1000 only.
-<<<<<<< HEAD
-  checkSummary(summary(tail(arrests.hex)), summary_2, tolerance = 2e-3)
-
-  
-=======
   checkSummary(summary(tail(arrests.hex), exact_quantiles=TRUE), summary_2, tolerance = 2e-3)
->>>>>>> 4f96ee57
 }
 
 doTest("Summary Tests", test.summary.numeric)
