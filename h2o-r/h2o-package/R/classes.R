--- conflicted
+++ resolved
@@ -122,14 +122,8 @@
 
 
 #'
-<<<<<<< HEAD
-#' The h2o.frame class.
-#'
-#' An h2o.frame is a virtual class that is the ancestor of all AST and h2o.frame objects.
-=======
 #' The h2o.frame class
 #'
->>>>>>> a14f85c5
 setClass("h2o.frame",
          representation(h2o="h2o.client.N", key="character", ast="ast.node.N",
          col_names="vector", nrows="numeric", ncols="numeric", scalar="numeric",
