#`
#` Data Export
#`
#` Export data to local disk or HDFS.
#` Save models to local disk or HDFS.

#' Export an H2O Data Frame to a File
#'
#' Exports an \linkS4class{Frame} (which can be either VA or FV) to a file.
#' This file may be on the H2O instace's local filesystem, or to HDFS (preface
#' the path with hdfs://) or to S3N (preface the path with s3n://).
#'
#' In the case of existing files \code{forse = TRUE} will overwrite the file.
#' Otherwise, the operation will fail.
#'
#' @param data An \linkS4class{Frame} data frame.
#' @param path The path to write the file to. Must include the directory and
#'        filename. May be prefaced with hdfs:// or s3n://. Each row of data
#'        appears as line of the file.
#' @param force logical, indicates how to deal with files that already exist.
#' @examples
#'\dontrun{
#' library(h2o)
#' localH2O <- h2o.init()
#' irisPath <- system.file("extdata", "iris.csv", package = "h2o")
#' iris.hex <- h2o.uploadFile(localH2O, path = irisPath)
#'
#' # These aren't real paths
#' # h2o.exportFile(iris.hex, path = "/path/on/h2o/server/filesystem/iris.csv")
#' # h2o.exportFile(iris.hex, path = "hdfs://path/in/hdfs/iris.csv")
#' # h2o.exportFile(iris.hex, path = "s3n://path/in/s3/iris.csv")
#' }
#' @export
h2o.exportFile <- function(data, path, force = FALSE) {
  if (!is.Frame(data))
    stop("`data` must be an Frame object")

  if(!is.character(path) || length(path) != 1L || is.na(path) || !nzchar(path))
    stop("`path` must be a non-empty character string")

  if(!is.logical(force) || length(force) != 1L || is.na(force))
    stop("`force` must be TRUE or FALSE")

  .h2o.__remoteSend(.h2o.__EXPORT_FILES(data,path,force))
}

#'
#' Export a Model to HDFS
#'
#' Exports an \linkS4class{H2OModel} to HDFS.
#'
#' @param object an \linkS4class{H2OModel} class object.
#' @param path The path to write the model to. Must include the driectory and
#'        filename.
#' @param force logical, indicates how to deal with files that already exist.
#' @export
h2o.exportHDFS <- function(object, path,force=FALSE) { h2o.exportFile(data,path,force) }

#' Download H2O Data to Disk
#'
#' Download an H2O data set to a CSV file on the local disk
#'
#' @section Warning: Files located on the H2O server may be very large! Make
#'        sure you have enough hard drive space to accomodate the entire file.
#' @param data an \linkS4class{Frame} object to be downloaded.
#' @param filename A string indicating the name that the CSV file should be
#'        should be saved to.
#' @examples
#' library(h2o)
#' localH2O <- h2o.init()
#' irisPath <- system.file("extdata", "iris_wheader.csv", package = "h2o")
#' iris.hex <- h2o.uploadFile(localH2O, path = irisPath)
#'
#' myFile <- paste(getwd(), "my_iris_file.csv", sep = .Platform$file.sep)
#' h2o.downloadCSV(iris.hex, myFile)
#' file.info(myFile)
#' file.remove(myFile)
#' @export
h2o.downloadCSV <- function(data, filename) {
  if (!is.Frame(data))
    stop("`data` must be an Frame object")

<<<<<<< HEAD
  conn = h2o.getConnection()
  str <- paste0('http://', conn@ip, ':', conn@port, '/3/DownloadDataset.bin?frame_id=', .eval.frame(data):id)
=======
  str <- paste0('http://', data@conn@ip, ':', data@conn@port, '/3/DownloadDataset?frame_id=', data@frame_id)
>>>>>>> d500e660
  has_wget <- nzchar(Sys.which('wget'))
  has_curl <- nzchar(Sys.which('curl'))
  if(!(has_wget || has_curl))
    stop("could not find wget or curl in system environment")

  if(has_wget){
    cmd <- "wget"
    args <- paste("-O", filename, str)
  } else {
    cmd <- "curl"
    args <- paste("-o", filename, str)
  }
  cat("cmd:", cmd, "\n")
  cat("args:", args, "\n")
  val <- system2(cmd, args, wait = TRUE)
  if(val != 0L)
    cat("Bad return val", val, "\n")
}

# ------------------- Save H2O Model to Disk ----------------------------------------------------
#'
#' Save an H2O Model Object to Disk
#'
#' Save an \linkS4class{H2OModel} to disk.
#'
#' In the case of existing files \code{force = TRUE} will overwrite the file.
#' Otherwise, the operation will fail.
#'
#' @param object an \linkS4class{H2OModel} object.
#' @param path string indicating the directory the model will be written to.
#' @param force logical, indicates how to deal with files that already exist.
#' @seealso \code{\link{h2o.loadModel}} for loading a model to H2O from disk
#' @examples
#' \dontrun{
#' # library(h2o)
#' # localH2O <- h2o.init()
#' # prostate.hex <- h2o.importFile(localH2O, path = paste("https://raw.github.com",
#' #   "h2oai/h2o-2/master/smalldata/logreg/prostate.csv", sep = "/"),
#' #   destination_frame = "prostate.hex")
#' # prostate.glm <- h2o.glm(y = "CAPSULE", x = c("AGE","RACE","PSA","DCAPS"),
#' #   training_frame = prostate.hex, family = "binomial", alpha = 0.5)
#' # h2o.saveModel(object = prostate.glm, path = "/Users/UserName/Desktop", force=TRUE)
#' }
#' @export
h2o.saveModel <- function(object, path="", force=FALSE) {
  if(!is(object, "H2OModel")) stop("`object` must be an H2OModel object")
  if(!is.character(path) || length(path) != 1L || is.na(path)) stop("`path` must be a character string")
  if(!is.logical(force) || length(force) != 1L || is.na(force)) stop("`force` must be TRUE or FALSE")
  force <- as.integer(force)
  path <- file.path(path, object@model_id)
  res <- .h2o.__remoteSend(paste0("Models.bin/",object@model_id),dir=path,force=force,h2oRestApiVersion=99)
  res$dir
}<|MERGE_RESOLUTION|>--- conflicted
+++ resolved
@@ -80,12 +80,8 @@
   if (!is.Frame(data))
     stop("`data` must be an Frame object")
 
-<<<<<<< HEAD
   conn = h2o.getConnection()
-  str <- paste0('http://', conn@ip, ':', conn@port, '/3/DownloadDataset.bin?frame_id=', .eval.frame(data):id)
-=======
-  str <- paste0('http://', data@conn@ip, ':', data@conn@port, '/3/DownloadDataset?frame_id=', data@frame_id)
->>>>>>> d500e660
+  str <- paste0('http://', conn@ip, ':', conn@port, '/3/DownloadDataset?frame_id=', .eval.frame(data):id)
   has_wget <- nzchar(Sys.which('wget'))
   has_curl <- nzchar(Sys.which('curl'))
   if(!(has_wget || has_curl))
