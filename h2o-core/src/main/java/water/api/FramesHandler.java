--- conflicted
+++ resolved
@@ -198,12 +198,8 @@
 
     Frame frame = getFromDKV("key", s.key.key()); // safe
     s.frames = new FrameV3[1];
-<<<<<<< HEAD
-    s.frames[0] = new FrameV3().fillFromImpl(frame, s.row_offset, s.row_count, force_summary);  // TODO: Refactor with FrameBase
-=======
     s.frames[0] = new FrameV3(frame, s.row_offset, s.row_count).fillFromImpl(frame, s.row_offset, s.row_count, force_summary);  // TODO: Refactor with FrameBase
->>>>>>> 39b47b2f
-
+    
     if (s.find_compatible_models) {
       Model[] compatible = Frames.findCompatibleModels(frame, Models.fetchAll());
       s.compatible_models = new ModelSchema[compatible.length];
