--- conflicted
+++ resolved
@@ -14,33 +14,19 @@
 public class VecTest extends TestUtil {
   @BeforeClass public static void setup() { stall_till_cloudsize(1); }
 
-<<<<<<< HEAD
-  /** Test toCategorical call to return correct domain. */
-  @Test public void testToCategorical() {
-    testToCategoricalDomainMatch(vec(0,1,0,1), ar("0", "1") );
-    testToCategoricalDomainMatch(vec(1,2,3,4,5,6,7), ar("1", "2", "3", "4", "5", "6", "7") );
-    testToCategoricalDomainMatch(vec(0,1,2,99,4,5,6), ar("0", "1", "2", "4", "5", "6", "99") );
-=======
   /** Test toCategoricalVec call to return correct domain. */
   @Test public void testToCategorical() {
     testToCategoricalDomainMatch(vec(0, 1, 0, 1), ar("0", "1"));
     testToCategoricalDomainMatch(vec(1, 2, 3, 4, 5, 6, 7), ar("1", "2", "3", "4", "5", "6", "7"));
     testToCategoricalDomainMatch(vec(0, 1, 2, 99, 4, 5, 6), ar("0", "1", "2", "4", "5", "6", "99"));
->>>>>>> 4f96ee57
   }
 
   private void testToCategoricalDomainMatch(Vec f, String[] expectedDomain) {
     Vec ef = null;
     try {
-<<<<<<< HEAD
-      ef = f.toCategorical();
-      String[] actualDomain = ef.domain();
-      Assert.assertArrayEquals("toCategorical call returns wrong domain!", expectedDomain, actualDomain);
-=======
       ef = f.toCategoricalVec();
       String[] actualDomain = ef.domain();
       Assert.assertArrayEquals("toCategoricalVec call returns wrong domain!", expectedDomain, actualDomain);
->>>>>>> 4f96ee57
     } finally {
       if( f !=null ) f .remove();
       if( ef!=null ) ef.remove();
