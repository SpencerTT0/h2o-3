from __future__ import print_function
from __future__ import absolute_import
from builtins import range
from .model_base import ModelBase
from .metrics_base import *


class H2ODimReductionModel(ModelBase):

<<<<<<< HEAD
    def __init__(self, dest_key, model_json):
        super(H2ODimReductionModel, self).__init__(dest_key, model_json,H2ODimReductionModelMetrics)
    
=======
>>>>>>> 4f96ee57
    def num_iterations(self):
      """
      Get the number of iterations that it took to converge or reach max iterations.

      :return: number of iterations (integer)
      """
      o = self._model_json["output"]
      return o["model_summary"].cell_values[0][o["model_summary"].col_header.index('number_of_iterations')]
    
    def objective(self):
      """
      Get the final value of the objective function from the GLRM model.

      :return: final objective value (double)
      """
      o = self._model_json["output"]
      return o["model_summary"].cell_values[0][o["model_summary"].col_header.index('final_objective_value')]
   
    def final_step(self):
      """
      Get the final step size from the GLRM model.

      :return: final step size (double)
      """
      o = self._model_json["output"]
      return o["model_summary"].cell_values[0][o["model_summary"].col_header.index('final_step_size')]
    
    def archetypes(self):
      """
      :return: the archetypes (Y) of the GLRM model.
      """
      o = self._model_json["output"]
      yvals = o["archetypes"].cell_values
      archetypes = []
      for yidx, yval in enumerate(yvals):
        archetypes.append(list(yvals[yidx])[1:])
      return archetypes
    
<<<<<<< HEAD
=======
    def reconstruct(self,test_data,reverse_transform=False):
        """Reconstruct the training data from the GLRM model and impute all missing values.

        Parameters
        ----------
          test_data : H2OFrame
            The dataset upon which the H2O GLRM model was trained.
          reverse_transform : logical
            Whether the transformation of the training data during model-building should be reversed on the reconstructed frame.

        Returns
        -------
          Return the approximate reconstruction of the training data.
        """
        if test_data is None or test_data.nrow == 0: raise ValueError("Must specify test data")
        j = H2OConnection.post_json("Predictions/models/" + self.model_id + "/frames/" + test_data.frame_id, reconstruct_train=True, reverse_transform=reverse_transform)
        return h2o.get_frame(j["model_metrics"][0]["predictions"]["frame_id"]["name"])
    
    def proj_archetypes(self,test_data,reverse_transform=False):
        """Convert archetypes of a GLRM model into original feature space.

        Parameters
        ----------
          test_data : H2OFrame
            The dataset upon which the H2O GLRM model was trained.
          reverse_transform : logical
            Whether the transformation of the training data during model-building should be reversed on the projected archetypes.

        Returns
        -------
          Return the GLRM archetypes projected back into the original training data's feature space.
        """
        if test_data is None or test_data.nrow == 0: raise ValueError("Must specify test data")
        j = H2OConnection.post_json("Predictions/models/" + self.model_id + "/frames/" + test_data.frame_id, project_archetypes=True, reverse_transform=reverse_transform)
        return h2o.get_frame(j["model_metrics"][0]["predictions"]["frame_id"]["name"])
    
>>>>>>> 4f96ee57
    def screeplot(self, type="barplot", **kwargs):
        """
        Produce the scree plot
        :param type: type of plot. "barplot" and "lines" currently supported
        :param show: if False, the plot is not shown. matplotlib show method is blocking.
        :return: None
        """
        # check for matplotlib. exit if absent.
        try:
            imp.find_module('matplotlib')
            import matplotlib
            if 'server' in list(kwargs.keys()) and kwargs['server']: matplotlib.use('Agg', warn=False)
            import matplotlib.pyplot as plt
        except ImportError:
            print("matplotlib is required for this function!")
            return

        variances = [s**2 for s in self._model_json['output']['importance'].cell_values[0][1:]]
        plt.xlabel('Components')
        plt.ylabel('Variances')
        plt.title('Scree Plot')
        plt.xticks(list(range(1,len(variances)+1)))
        if type == "barplot": plt.bar(list(range(1,len(variances)+1)), variances)
        elif type == "lines": plt.plot(list(range(1,len(variances)+1)), variances, 'b--')
        if not ('server' in list(kwargs.keys()) and kwargs['server']): plt.show()<|MERGE_RESOLUTION|>--- conflicted
+++ resolved
@@ -7,12 +7,6 @@
 
 class H2ODimReductionModel(ModelBase):
 
-<<<<<<< HEAD
-    def __init__(self, dest_key, model_json):
-        super(H2ODimReductionModel, self).__init__(dest_key, model_json,H2ODimReductionModelMetrics)
-    
-=======
->>>>>>> 4f96ee57
     def num_iterations(self):
       """
       Get the number of iterations that it took to converge or reach max iterations.
@@ -51,8 +45,6 @@
         archetypes.append(list(yvals[yidx])[1:])
       return archetypes
     
-<<<<<<< HEAD
-=======
     def reconstruct(self,test_data,reverse_transform=False):
         """Reconstruct the training data from the GLRM model and impute all missing values.
 
@@ -89,7 +81,6 @@
         j = H2OConnection.post_json("Predictions/models/" + self.model_id + "/frames/" + test_data.frame_id, project_archetypes=True, reverse_transform=reverse_transform)
         return h2o.get_frame(j["model_metrics"][0]["predictions"]["frame_id"]["name"])
     
->>>>>>> 4f96ee57
     def screeplot(self, type="barplot", **kwargs):
         """
         Produce the scree plot
