

import h2o, tests
import numpy as np

def col_names_check():

  iris_wheader = h2o.import_file(tests.locate("smalldata/iris/iris_wheader.csv"))
  assert iris_wheader.col_names == ["sepal_len","sepal_wid","petal_len","petal_wid","class"], \
      "Expected {0} for column names but got {1}".format(["sepal_len","sepal_wid","petal_len","petal_wid","class"],
                                                         iris_wheader.col_names)

  iris = h2o.import_file(tests.locate("smalldata/iris/iris.csv"))
  assert iris.col_names == ["C1","C2","C3","C4","C5"], "Expected {0} for column names but got " \
                                                         "{1}".format(["C1","C2","C3","C4","C5"], iris.col_names)

  df = h2o.H2OFrame(np.random.randn(100,4).tolist(), column_names=list("ABCD"), column_types=["Enum"]*4)
  df.head()
  assert df.col_names == list("ABCD"), "Expected {} for column names but got {}".format(list("ABCD"), df.col_names)
  assert df.types == {"A": "Enum", "C": "Enum", "B": "Enum", "D": "Enum"}, "Expected {} for column types " \
                              "but got {}".format({"A": "Enum", "C": "Enum", "B": "Enum", "D": "Enum"},
                                                  df.types)

  df = h2o.H2OFrame(np.random.randn(100,4).tolist())
  df.head()
  assert df.col_names == ["C1","C2","C3","C4"], "Expected {} for column names but got {}".format(["C1","C2","C3","C4"]
                                                                                                 , df.col_names)
  assert df.types == {"C3": "Numeric", "C2": "Numeric", "C1": "Numeric", "C4": "Numeric"}, "Expected {}" \
                      " for column types but got {}".format({"C3": "Numeric", "C2": "Numeric", "C1": "Numeric",
                                                             "C4": "Numeric"}, df.types)

<<<<<<< HEAD

pyunit_test = col_names_check
=======
if __name__ == "__main__":
  tests.run_test(sys.argv, col_names_check)
>>>>>>> a902a8e1
<|MERGE_RESOLUTION|>--- conflicted
+++ resolved
@@ -1,5 +1,5 @@
-
-
+import sys
+sys.path.insert(1, "../../")
 import h2o, tests
 import numpy as np
 
@@ -29,10 +29,5 @@
                       " for column types but got {}".format({"C3": "Numeric", "C2": "Numeric", "C1": "Numeric",
                                                              "C4": "Numeric"}, df.types)
 
-<<<<<<< HEAD
-
-pyunit_test = col_names_check
-=======
 if __name__ == "__main__":
-  tests.run_test(sys.argv, col_names_check)
->>>>>>> a902a8e1
+  tests.run_test(sys.argv, col_names_check)